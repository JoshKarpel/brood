--- conflicted
+++ resolved
@@ -31,13 +31,12 @@
 class OnceConfig(BaseConfig):
     type: Literal["once"] = "once"
 
-<<<<<<< HEAD
+    @property
+    def description(self) -> str:
+        return "running once"
+
     def starter(self) -> Starter:
         return OnceStarter()
-=======
-    @property
-    def description(self) -> str:
-        return "running once"
 
 
 class ShutdownConfig(BaseConfig):
@@ -46,7 +45,9 @@
     @property
     def description(self) -> str:
         return "running at shutdown"
->>>>>>> 5c8cfcaa
+
+    def starter(self) -> Starter:
+        return OnceStarter()
 
 
 class RestartConfig(BaseConfig):
@@ -56,14 +57,12 @@
         default=2, description="The delay before restarting the command after it exits.", ge=0
     )
 
-<<<<<<< HEAD
     def starter(self) -> Starter:
         return RestartStarter()
-=======
+
     @property
     def description(self) -> str:
         return f"restarting after {self.delay} seconds"
->>>>>>> 5c8cfcaa
 
 
 class WatchConfig(BaseConfig):
@@ -90,11 +89,15 @@
 
 
 class AfterConfig(BaseConfig):
-    type: Literal["dag"] = "after"
+    type: Literal["after"] = "after"
 
     after: List[AfterCommand] = Field(
         default_factory=list, description="This command will run after these commands."
     )
+
+    @property
+    def description(self) -> str:
+        return f"running after {', '.join(a.command for a in self.after)}"
 
     def starter(self) -> Starter:
         return AfterStarter(waiting_for={a.command for a in self.after})
